/*
 * Copyright (C) 2008 The Guava Authors
 *
 * Licensed under the Apache License, Version 2.0 (the "License");
 * you may not use this file except in compliance with the License.
 * You may obtain a copy of the License at
 *
 * http://www.apache.org/licenses/LICENSE-2.0
 *
 * Unless required by applicable law or agreed to in writing, software
 * distributed under the License is distributed on an "AS IS" BASIS,
 * WITHOUT WARRANTIES OR CONDITIONS OF ANY KIND, either express or implied.
 * See the License for the specific language governing permissions and
 * limitations under the License.
 */

package com.google.common.collect;

import static com.google.common.base.Preconditions.checkNotNull;

import com.google.common.annotations.GwtCompatible;
import com.google.errorprone.annotations.CanIgnoreReturnValue;
import com.google.errorprone.annotations.DoNotMock;
import java.io.Serializable;
import java.util.AbstractCollection;
import java.util.Collection;
import java.util.Collections;
import java.util.HashSet;
import java.util.Iterator;
import java.util.List;
import java.util.Spliterator;
import java.util.Spliterators;
import java.util.function.Predicate;

/**
 * A {@link Collection} whose contents will never change, and which offers a few additional
 * guarantees detailed below.
 *
 * <p><b>Warning:</b> avoid <i>direct</i> usage of {@link ImmutableCollection} as a type (just as
 * with {@link Collection} itself). Prefer subtypes such as {@link ImmutableSet} or {@link
 * ImmutableList}, which have well-defined {@link #equals} semantics, thus avoiding a common source
 * of bugs and confusion.
 *
 * <h3>About <i>all</i> {@code Immutable-} collections</h3>
 *
 * <p>The remainder of this documentation applies to every public {@code Immutable-} type in this
 * package, whether it is a subtype of {@code ImmutableCollection} or not.
 *
 * <h4>Guarantees</h4>
 *
 * <p>Each makes the following guarantees:
 *
 * <ul>
 *   <li><b>Shallow immutability.</b> Elements can never be added, removed or replaced in this
 *       collection. This is a stronger guarantee than that of {@link
 *       Collections#unmodifiableCollection}, whose contents change whenever the wrapped collection
 *       is modified.
 *   <li><b>Null-hostility.</b> This collection will never contain a null element.
 *   <li><b>Deterministic iteration.</b> The iteration order is always well-defined, depending on
 *       how the collection was created. Typically this is insertion order unless an explicit
 *       ordering is otherwise specified (e.g. {@link ImmutableSortedSet#naturalOrder}). See the
 *       appropriate factory method for details. View collections such as {@link
 *       ImmutableMultiset#elementSet} iterate in the same order as the parent, except as noted.
 *   <li><b>Thread safety.</b> It is safe to access this collection concurrently from multiple
 *       threads.
 *   <li><b>Integrity.</b> This type cannot be subclassed outside this package (which would allow
 *       these guarantees to be violated).
 * </ul>
 *
 * <h4>"Interfaces", not implementations</h4>
 *
 * <p>These are classes instead of interfaces to prevent external subtyping, but should be thought
 * of as interfaces in every important sense. Each public class such as {@link ImmutableSet} is a
 * <i>type</i> offering meaningful behavioral guarantees. This is substantially different from the
 * case of (say) {@link HashSet}, which is an <i>implementation</i>, with semantics that were
 * largely defined by its supertype.
 *
 * <p>For field types and method return types, you should generally use the immutable type (such as
 * {@link ImmutableList}) instead of the general collection interface type (such as {@link List}).
 * This communicates to your callers all of the semantic guarantees listed above, which is almost
 * always very useful information.
 *
 * <p>On the other hand, a <i>parameter</i> type of {@link ImmutableList} is generally a nuisance to
 * callers. Instead, accept {@link Iterable} and have your method or constructor body pass it to the
 * appropriate {@code copyOf} method itself.
 *
 * <p>Expressing the immutability guarantee directly in the type that user code references is a
 * powerful advantage. Although Java offers certain immutable collection factory methods, such as
 * {@link Collections#singleton(Object)} and <a
 * href="https://docs.oracle.com/javase/9/docs/api/java/util/Set.html#immutable">{@code Set.of}</a>,
 * we recommend using <i>these</i> classes instead for this reason (as well as for consistency).
 *
 * <h4>Creation</h4>
 *
 * <p>Except for logically "abstract" types like {@code ImmutableCollection} itself, each {@code
 * Immutable} type provides the static operations you need to obtain instances of that type. These
 * usually include:
 *
 * <ul>
 *   <li>Static methods named {@code of}, accepting an explicit list of elements or entries.
 *   <li>Static methods named {@code copyOf} (or {@code copyOfSorted}), accepting an existing
 *       collection whose contents should be copied.
 *   <li>A static nested {@code Builder} class which can be used to populate a new immutable
 *       instance.
 * </ul>
 *
 * <h4>Warnings</h4>
 *
 * <ul>
 *   <li><b>Warning:</b> as with any collection, it is almost always a bad idea to modify an element
 *       (in a way that affects its {@link Object#equals} behavior) while it is contained in a
 *       collection. Undefined behavior and bugs will result. It's generally best to avoid using
 *       mutable objects as elements at all, as many users may expect your "immutable" object to be
 *       <i>deeply</i> immutable.
 * </ul>
 *
 * <h4>Performance notes</h4>
 *
 * <ul>
 *   <li>Implementations can be generally assumed to prioritize memory efficiency, then speed of
 *       access, and lastly speed of creation.
 *   <li>The {@code copyOf} methods will sometimes recognize that the actual copy operation is
 *       unnecessary; for example, {@code copyOf(copyOf(anArrayList))} should copy the data only
 *       once. This reduces the expense of habitually making defensive copies at API boundaries.
 *       However, the precise conditions for skipping the copy operation are undefined.
 *   <li><b>Warning:</b> a view collection such as {@link ImmutableMap#keySet} or {@link
 *       ImmutableList#subList} may retain a reference to the entire data set, preventing it from
 *       being garbage collected. If some of the data is no longer reachable through other means,
 *       this constitutes a memory leak. Pass the view collection to the appropriate {@code copyOf}
 *       method to obtain a correctly-sized copy.
 *   <li>The performance of using the associated {@code Builder} class can be assumed to be no
 *       worse, and possibly better, than creating a mutable collection and copying it.
 *   <li>Implementations generally do not cache hash codes. If your element or key type has a slow
 *       {@code hashCode} implementation, it should cache it itself.
 * </ul>
 *
 * <h4>Example usage</h4>
 *
 * <pre>{@code
 * class Foo {
 *   private static final ImmutableSet<String> RESERVED_CODES =
 *       ImmutableSet.of("AZ", "CQ", "ZX");
 *
 *   private final ImmutableSet<String> codes;
 *
 *   public Foo(Iterable<String> codes) {
 *     this.codes = ImmutableSet.copyOf(codes);
 *     checkArgument(Collections.disjoint(this.codes, RESERVED_CODES));
 *   }
 * }
 * }</pre>
 *
 * <h3>See also</h3>
 *
 * <p>See the Guava User Guide article on <a href=
 * "https://github.com/google/guava/wiki/ImmutableCollectionsExplained"> immutable collections</a>.
 *
 * @since 2.0
 */
@DoNotMock("Use ImmutableList.of or another implementation")
@GwtCompatible(emulated = true)
@SuppressWarnings("serial") // we're overriding default serialization
// TODO(kevinb): I think we should push everything down to "BaseImmutableCollection" or something,
// just to do everything we can to emphasize the "practically an interface" nature of this class.
public abstract class ImmutableCollection<E> extends AbstractCollection<E> implements Serializable {
  /*
   * We expect SIZED (and SUBSIZED, if applicable) to be added by the spliterator factory methods.
   * These are properties of the collection as a whole; SIZED and SUBSIZED are more properties of
   * the spliterator implementation.
   */
  static final int SPLITERATOR_CHARACTERISTICS =
      Spliterator.IMMUTABLE | Spliterator.NONNULL | Spliterator.ORDERED;

  ImmutableCollection() {}

  /** Returns an unmodifiable iterator across the elements in this collection. */
  @Override
  public abstract UnmodifiableIterator<E> iterator();

  @Override
  public Spliterator<E> spliterator() {
    return Spliterators.spliterator(this, SPLITERATOR_CHARACTERISTICS);
  }

  private static final Object[] EMPTY_ARRAY = {};

  @Override
  public final Object[] toArray() {
    return toArray(EMPTY_ARRAY);
  }

  @CanIgnoreReturnValue
  @Override
  public final <T> T[] toArray(T[] other) {
    checkNotNull(other);
    int size = size();

    if (other.length < size) {
      Object[] internal = internalArray();
      if (internal != null) {
        return Platform.copy(internal, internalArrayStart(), internalArrayEnd(), other);
      }
      other = ObjectArrays.newArray(other, size);
    } else if (other.length > size) {
      other[size] = null;
    }
    copyIntoArray(other, 0);
    return other;
  }

  /** If this collection is backed by an array of its elements in insertion order, returns it. */
<<<<<<< HEAD
  Object[] internalArray() {
=======
  Object @Nullable [] internalArray() {
>>>>>>> 1c9f547e
    return null;
  }

  /**
   * If this collection is backed by an array of its elements in insertion order, returns the offset
   * where this collection's elements start.
   */
  int internalArrayStart() {
    throw new UnsupportedOperationException();
  }

  /**
   * If this collection is backed by an array of its elements in insertion order, returns the offset
   * where this collection's elements end.
   */
  int internalArrayEnd() {
    throw new UnsupportedOperationException();
  }

  @Override
  public abstract boolean contains(Object object);

  /**
   * Guaranteed to throw an exception and leave the collection unmodified.
   *
   * @throws UnsupportedOperationException always
   * @deprecated Unsupported operation.
   */
  @CanIgnoreReturnValue
  @Deprecated
  @Override
  public final boolean add(E e) {
    throw new UnsupportedOperationException();
  }

  /**
   * Guaranteed to throw an exception and leave the collection unmodified.
   *
   * @throws UnsupportedOperationException always
   * @deprecated Unsupported operation.
   */
  @CanIgnoreReturnValue
  @Deprecated
  @Override
  public final boolean remove(Object object) {
    throw new UnsupportedOperationException();
  }

  /**
   * Guaranteed to throw an exception and leave the collection unmodified.
   *
   * @throws UnsupportedOperationException always
   * @deprecated Unsupported operation.
   */
  @CanIgnoreReturnValue
  @Deprecated
  @Override
  public final boolean addAll(Collection<? extends E> newElements) {
    throw new UnsupportedOperationException();
  }

  /**
   * Guaranteed to throw an exception and leave the collection unmodified.
   *
   * @throws UnsupportedOperationException always
   * @deprecated Unsupported operation.
   */
  @CanIgnoreReturnValue
  @Deprecated
  @Override
  public final boolean removeAll(Collection<?> oldElements) {
    throw new UnsupportedOperationException();
  }

  /**
   * Guaranteed to throw an exception and leave the collection unmodified.
   *
   * @throws UnsupportedOperationException always
   * @deprecated Unsupported operation.
   */
  @CanIgnoreReturnValue
  @Deprecated
  @Override
  public final boolean removeIf(Predicate<? super E> filter) {
    throw new UnsupportedOperationException();
  }

  /**
   * Guaranteed to throw an exception and leave the collection unmodified.
   *
   * @throws UnsupportedOperationException always
   * @deprecated Unsupported operation.
   */
  @Deprecated
  @Override
  public final boolean retainAll(Collection<?> elementsToKeep) {
    throw new UnsupportedOperationException();
  }

  /**
   * Guaranteed to throw an exception and leave the collection unmodified.
   *
   * @throws UnsupportedOperationException always
   * @deprecated Unsupported operation.
   */
  @Deprecated
  @Override
  public final void clear() {
    throw new UnsupportedOperationException();
  }

  /**
   * Returns an {@code ImmutableList} containing the same elements, in the same order, as this
   * collection.
   *
   * <p><b>Performance note:</b> in most cases this method can return quickly without actually
   * copying anything. The exact circumstances under which the copy is performed are undefined and
   * subject to change.
   *
   * @since 2.0
   */
  public ImmutableList<E> asList() {
    switch (size()) {
      case 0:
        return ImmutableList.of();
      case 1:
        return ImmutableList.of(iterator().next());
      default:
        return new RegularImmutableAsList<E>(this, toArray());
    }
  }

  /**
   * Returns {@code true} if this immutable collection's implementation contains references to
   * user-created objects that aren't accessible via this collection's methods. This is generally
   * used to determine whether {@code copyOf} implementations should make an explicit copy to avoid
   * memory leaks.
   */
  abstract boolean isPartialView();

  /**
   * Copies the contents of this immutable collection into the specified array at the specified
   * offset. Returns {@code offset + size()}.
   */
  @CanIgnoreReturnValue
  int copyIntoArray(Object[] dst, int offset) {
    for (E e : this) {
      dst[offset++] = e;
    }
    return offset;
  }

  Object writeReplace() {
    // We serialize by default to ImmutableList, the simplest thing that works.
    return new ImmutableList.SerializedForm(toArray());
  }

  /**
   * Abstract base class for builders of {@link ImmutableCollection} types.
   *
   * @since 10.0
   */
  @DoNotMock
  public abstract static class Builder<E> {
    static final int DEFAULT_INITIAL_CAPACITY = 4;

    static int expandedCapacity(int oldCapacity, int minCapacity) {
      if (minCapacity < 0) {
        throw new AssertionError("cannot store more than MAX_VALUE elements");
      }
      // careful of overflow!
      int newCapacity = oldCapacity + (oldCapacity >> 1) + 1;
      if (newCapacity < minCapacity) {
        newCapacity = Integer.highestOneBit(minCapacity - 1) << 1;
      }
      if (newCapacity < 0) {
        newCapacity = Integer.MAX_VALUE;
        // guaranteed to be >= newCapacity
      }
      return newCapacity;
    }

    Builder() {}

    /**
     * Adds {@code element} to the {@code ImmutableCollection} being built.
     *
     * <p>Note that each builder class covariantly returns its own type from this method.
     *
     * @param element the element to add
     * @return this {@code Builder} instance
     * @throws NullPointerException if {@code element} is null
     */
    @CanIgnoreReturnValue
    public abstract Builder<E> add(E element);

    /**
     * Adds each element of {@code elements} to the {@code ImmutableCollection} being built.
     *
     * <p>Note that each builder class overrides this method in order to covariantly return its own
     * type.
     *
     * @param elements the elements to add
     * @return this {@code Builder} instance
     * @throws NullPointerException if {@code elements} is null or contains a null element
     */
    @CanIgnoreReturnValue
    public Builder<E> add(E... elements) {
      for (E element : elements) {
        add(element);
      }
      return this;
    }

    /**
     * Adds each element of {@code elements} to the {@code ImmutableCollection} being built.
     *
     * <p>Note that each builder class overrides this method in order to covariantly return its own
     * type.
     *
     * @param elements the elements to add
     * @return this {@code Builder} instance
     * @throws NullPointerException if {@code elements} is null or contains a null element
     */
    @CanIgnoreReturnValue
    public Builder<E> addAll(Iterable<? extends E> elements) {
      for (E element : elements) {
        add(element);
      }
      return this;
    }

    /**
     * Adds each element of {@code elements} to the {@code ImmutableCollection} being built.
     *
     * <p>Note that each builder class overrides this method in order to covariantly return its own
     * type.
     *
     * @param elements the elements to add
     * @return this {@code Builder} instance
     * @throws NullPointerException if {@code elements} is null or contains a null element
     */
    @CanIgnoreReturnValue
    public Builder<E> addAll(Iterator<? extends E> elements) {
      while (elements.hasNext()) {
        add(elements.next());
      }
      return this;
    }

    /**
     * Returns a newly-created {@code ImmutableCollection} of the appropriate type, containing the
     * elements provided to this builder.
     *
     * <p>Note that each builder class covariantly returns the appropriate type of {@code
     * ImmutableCollection} from this method.
     */
    public abstract ImmutableCollection<E> build();
  }
}<|MERGE_RESOLUTION|>--- conflicted
+++ resolved
@@ -209,11 +209,7 @@
   }
 
   /** If this collection is backed by an array of its elements in insertion order, returns it. */
-<<<<<<< HEAD
   Object[] internalArray() {
-=======
-  Object @Nullable [] internalArray() {
->>>>>>> 1c9f547e
     return null;
   }
 
