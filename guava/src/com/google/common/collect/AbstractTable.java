/*
 * Copyright (C) 2013 The Guava Authors
 *
 * Licensed under the Apache License, Version 2.0 (the "License"); you may not use this file except
 * in compliance with the License. You may obtain a copy of the License at
 *
 * http://www.apache.org/licenses/LICENSE-2.0
 *
 * Unless required by applicable law or agreed to in writing, software distributed under the License
 * is distributed on an "AS IS" BASIS, WITHOUT WARRANTIES OR CONDITIONS OF ANY KIND, either express
 * or implied. See the License for the specific language governing permissions and limitations under
 * the License.
 */

package com.google.common.collect;

import com.google.common.annotations.GwtCompatible;
import com.google.errorprone.annotations.CanIgnoreReturnValue;
import com.google.errorprone.annotations.concurrent.LazyInit;
import com.google.j2objc.annotations.WeakOuter;
import java.util.AbstractCollection;
import java.util.AbstractSet;
import java.util.Collection;
import java.util.Iterator;
import java.util.Map;
import java.util.Set;
import java.util.Spliterator;
<<<<<<< HEAD
import org.checkerframework.checker.nullness.qual.Nullable;
=======
>>>>>>> e71bcee7

/**
 * Skeletal, implementation-agnostic implementation of the {@link Table} interface.
 *
 * @author Louis Wasserman
 */
@GwtCompatible
abstract class AbstractTable<
        R extends @Nullable Object, C extends @Nullable Object, V extends @Nullable Object>
    implements Table<R, C, V> {

  @Override
  public boolean containsRow(@Nullable Object rowKey) {
    return Maps.safeContainsKey(rowMap(), rowKey);
  }

  @Override
  public boolean containsColumn(@Nullable Object columnKey) {
    return Maps.safeContainsKey(columnMap(), columnKey);
  }

  @Override
  public Set<R> rowKeySet() {
    return rowMap().keySet();
  }

  @Override
  public Set<C> columnKeySet() {
    return columnMap().keySet();
  }

  @Override
  public boolean containsValue(@Nullable Object value) {
    for (Map<C, V> row : rowMap().values()) {
      if (row.containsValue(value)) {
        return true;
      }
    }
    return false;
  }

  @Override
  public boolean contains(@Nullable Object rowKey, @Nullable Object columnKey) {
    Map<C, V> row = Maps.safeGet(rowMap(), rowKey);
    return row != null && Maps.safeContainsKey(row, columnKey);
  }

  @Override
  public @Nullable V get(@Nullable Object rowKey, @Nullable Object columnKey) {
    Map<C, V> row = Maps.safeGet(rowMap(), rowKey);
    return (row == null) ? null : Maps.safeGet(row, columnKey);
  }

  @Override
  public boolean isEmpty() {
    return size() == 0;
  }

  @Override
  public void clear() {
    Iterators.clear(cellSet().iterator());
  }

  @CanIgnoreReturnValue
  @Override
  public @Nullable V remove(@Nullable Object rowKey, @Nullable Object columnKey) {
    Map<C, V> row = Maps.safeGet(rowMap(), rowKey);
    return (row == null) ? null : Maps.safeRemove(row, columnKey);
  }

  @CanIgnoreReturnValue
  @Override
  public @Nullable V put(R rowKey, C columnKey, V value) {
    return row(rowKey).put(columnKey, value);
  }

  @Override
  public void putAll(Table<? extends R, ? extends C, ? extends V> table) {
    for (Table.Cell<? extends R, ? extends C, ? extends V> cell : table.cellSet()) {
      put(cell.getRowKey(), cell.getColumnKey(), cell.getValue());
    }
  }

<<<<<<< HEAD
  private transient @Nullable Set<Cell<R, C, V>> cellSet;
=======
  @LazyInit private transient Set<Cell<R, C, V>> cellSet;
>>>>>>> e71bcee7

  @Override
  public Set<Cell<R, C, V>> cellSet() {
    Set<Cell<R, C, V>> result = cellSet;
    return (result == null) ? cellSet = createCellSet() : result;
  }

  Set<Cell<R, C, V>> createCellSet() {
    return new CellSet();
  }

  abstract Iterator<Table.Cell<R, C, V>> cellIterator();

  abstract Spliterator<Table.Cell<R, C, V>> cellSpliterator();

  @WeakOuter
  class CellSet extends AbstractSet<Cell<R, C, V>> {
    @Override
    public boolean contains(@Nullable Object o) {
      if (o instanceof Cell) {
        Cell<? extends @Nullable Object, ? extends @Nullable Object, ? extends @Nullable Object>
            cell =
                (Cell<
                        ? extends @Nullable Object,
                        ? extends @Nullable Object,
                        ? extends @Nullable Object>)
                    o;
        Map<C, V> row = Maps.safeGet(rowMap(), cell.getRowKey());
        return row != null
            && Collections2.safeContains(
                row.entrySet(), Maps.immutableEntry(cell.getColumnKey(), cell.getValue()));
      }
      return false;
    }

    @Override
    public boolean remove(@Nullable Object o) {
      if (o instanceof Cell) {
        Cell<? extends @Nullable Object, ? extends @Nullable Object, ? extends @Nullable Object>
            cell =
                (Cell<
                        ? extends @Nullable Object,
                        ? extends @Nullable Object,
                        ? extends @Nullable Object>)
                    o;
        Map<C, V> row = Maps.safeGet(rowMap(), cell.getRowKey());
        return row != null
            && Collections2.safeRemove(
                row.entrySet(), Maps.immutableEntry(cell.getColumnKey(), cell.getValue()));
      }
      return false;
    }

    @Override
    public void clear() {
      AbstractTable.this.clear();
    }

    @Override
    public Iterator<Table.Cell<R, C, V>> iterator() {
      return cellIterator();
    }

    @Override
    public Spliterator<Cell<R, C, V>> spliterator() {
      return cellSpliterator();
    }

    @Override
    public int size() {
      return AbstractTable.this.size();
    }
  }

<<<<<<< HEAD
  private transient @Nullable Collection<V> values;
=======
  @LazyInit private transient Collection<V> values;
>>>>>>> e71bcee7

  @Override
  public Collection<V> values() {
    Collection<V> result = values;
    return (result == null) ? values = createValues() : result;
  }

  Collection<V> createValues() {
    return new Values();
  }

  Iterator<V> valuesIterator() {
    return new TransformedIterator<Cell<R, C, V>, V>(cellSet().iterator()) {
      @Override
      V transform(Cell<R, C, V> cell) {
        return cell.getValue();
      }
    };
  }

  Spliterator<V> valuesSpliterator() {
    return CollectSpliterators.map(cellSpliterator(), Table.Cell::getValue);
  }

  @WeakOuter
  class Values extends AbstractCollection<V> {
    @Override
    public Iterator<V> iterator() {
      return valuesIterator();
    }

    @Override
    public Spliterator<V> spliterator() {
      return valuesSpliterator();
    }

    @Override
    public boolean contains(@Nullable Object o) {
      return containsValue(o);
    }

    @Override
    public void clear() {
      AbstractTable.this.clear();
    }

    @Override
    public int size() {
      return AbstractTable.this.size();
    }
  }

  @Override
  public boolean equals(@Nullable Object obj) {
    return Tables.equalsImpl(this, obj);
  }

  @Override
  public int hashCode() {
    return cellSet().hashCode();
  }

  /** Returns the string representation {@code rowMap().toString()}. */
  @Override
  public String toString() {
    return rowMap().toString();
  }
}<|MERGE_RESOLUTION|>--- conflicted
+++ resolved
@@ -25,10 +25,7 @@
 import java.util.Map;
 import java.util.Set;
 import java.util.Spliterator;
-<<<<<<< HEAD
 import org.checkerframework.checker.nullness.qual.Nullable;
-=======
->>>>>>> e71bcee7
 
 /**
  * Skeletal, implementation-agnostic implementation of the {@link Table} interface.
@@ -112,11 +109,7 @@
     }
   }
 
-<<<<<<< HEAD
-  private transient @Nullable Set<Cell<R, C, V>> cellSet;
-=======
-  @LazyInit private transient Set<Cell<R, C, V>> cellSet;
->>>>>>> e71bcee7
+  @LazyInit private transient @Nullable Set<Cell<R, C, V>> cellSet;
 
   @Override
   public Set<Cell<R, C, V>> cellSet() {
@@ -191,11 +184,7 @@
     }
   }
 
-<<<<<<< HEAD
-  private transient @Nullable Collection<V> values;
-=======
-  @LazyInit private transient Collection<V> values;
->>>>>>> e71bcee7
+  @LazyInit private transient @Nullable Collection<V> values;
 
   @Override
   public Collection<V> values() {
