/*
 * Copyright (C) 2007 The Guava Authors
 *
 * Licensed under the Apache License, Version 2.0 (the "License"); you may not use this file except
 * in compliance with the License. You may obtain a copy of the License at
 *
 * http://www.apache.org/licenses/LICENSE-2.0
 *
 * Unless required by applicable law or agreed to in writing, software distributed under the License
 * is distributed on an "AS IS" BASIS, WITHOUT WARRANTIES OR CONDITIONS OF ANY KIND, either express
 * or implied. See the License for the specific language governing permissions and limitations under
 * the License.
 */

package com.google.common.collect;

import static com.google.common.base.Preconditions.checkArgument;
import static com.google.common.base.Preconditions.checkNotNull;
import static com.google.common.collect.CollectPreconditions.checkNonnegative;
import static com.google.common.collect.CollectPreconditions.noCallsToNextSinceLastRemove;
import static com.google.common.collect.Hashing.smearedHash;
import static java.util.Objects.requireNonNull;

import com.google.common.annotations.GwtCompatible;
import com.google.common.annotations.GwtIncompatible;
import com.google.common.base.Objects;
import com.google.common.collect.Maps.IteratorBasedAbstractMap;
import com.google.errorprone.annotations.CanIgnoreReturnValue;
import com.google.errorprone.annotations.concurrent.LazyInit;
import com.google.j2objc.annotations.RetainedWith;
import com.google.j2objc.annotations.WeakOuter;
import java.io.IOException;
import java.io.ObjectInputStream;
import java.io.ObjectOutputStream;
import java.io.Serializable;
import java.util.Arrays;
import java.util.ConcurrentModificationException;
import java.util.Iterator;
import java.util.Map;
import java.util.NoSuchElementException;
import java.util.Set;
import java.util.function.BiConsumer;
import java.util.function.BiFunction;
<<<<<<< HEAD
import org.checkerframework.checker.nullness.qual.Nullable;
=======
>>>>>>> e71bcee7

/**
 * A {@link BiMap} backed by two hash tables. This implementation allows null keys and values. A
 * {@code HashBiMap} and its inverse are both serializable.
 *
 * <p>This implementation guarantees insertion-based iteration order of its keys.
 *
 * <p>See the Guava User Guide article on <a href=
 * "https://github.com/google/guava/wiki/NewCollectionTypesExplained#bimap"> {@code BiMap} </a>.
 *
 * @author Louis Wasserman
 * @author Mike Bostock
 * @since 2.0
 */
@GwtCompatible(emulated = true)
public final class HashBiMap<K extends @Nullable Object, V extends @Nullable Object>
    extends IteratorBasedAbstractMap<K, V> implements BiMap<K, V>, Serializable {

  /** Returns a new, empty {@code HashBiMap} with the default initial capacity (16). */
  public static <K extends @Nullable Object, V extends @Nullable Object> HashBiMap<K, V> create() {
    return create(16);
  }

  /**
   * Constructs a new, empty bimap with the specified expected size.
   *
   * @param expectedSize the expected number of entries
   * @throws IllegalArgumentException if the specified expected size is negative
   */
  public static <K extends @Nullable Object, V extends @Nullable Object> HashBiMap<K, V> create(
      int expectedSize) {
    return new HashBiMap<>(expectedSize);
  }

  /**
   * Constructs a new bimap containing initial values from {@code map}. The bimap is created with an
   * initial capacity sufficient to hold the mappings in the specified map.
   */
  public static <K extends @Nullable Object, V extends @Nullable Object> HashBiMap<K, V> create(
      Map<? extends K, ? extends V> map) {
    HashBiMap<K, V> bimap = create(map.size());
    bimap.putAll(map);
    return bimap;
  }

  private static final class BiEntry<K extends @Nullable Object, V extends @Nullable Object>
      extends ImmutableEntry<K, V> {
    final int keyHash;
    final int valueHash;

    @Nullable BiEntry<K, V> nextInKToVBucket;
    @Nullable BiEntry<K, V> nextInVToKBucket;

    @Nullable BiEntry<K, V> nextInKeyInsertionOrder;
    @Nullable BiEntry<K, V> prevInKeyInsertionOrder;

    BiEntry(K key, int keyHash, V value, int valueHash) {
      super(key, value);
      this.keyHash = keyHash;
      this.valueHash = valueHash;
    }
  }

  private static final double LOAD_FACTOR = 1.0;

  private transient @Nullable BiEntry<K, V>[] hashTableKToV;
  private transient @Nullable BiEntry<K, V>[] hashTableVToK;
  private transient @Nullable BiEntry<K, V> firstInKeyInsertionOrder;
  private transient @Nullable BiEntry<K, V> lastInKeyInsertionOrder;
  private transient int size;
  private transient int mask;
  private transient int modCount;

  // hashTableKToV and hashTableVToK are initialized by init().
  @SuppressWarnings("nullness")
  private HashBiMap(int expectedSize) {
    init(expectedSize);
  }

  private void init(int expectedSize) {
    checkNonnegative(expectedSize, "expectedSize");
    int tableSize = Hashing.closedTableSize(expectedSize, LOAD_FACTOR);
    this.hashTableKToV = createTable(tableSize);
    this.hashTableVToK = createTable(tableSize);
    this.firstInKeyInsertionOrder = null;
    this.lastInKeyInsertionOrder = null;
    this.size = 0;
    this.mask = tableSize - 1;
    this.modCount = 0;
  }

  /**
   * Finds and removes {@code entry} from the bucket linked lists in both the key-to-value direction
   * and the value-to-key direction.
   */
  private void delete(BiEntry<K, V> entry) {
    int keyBucket = entry.keyHash & mask;
    BiEntry<K, V> prevBucketEntry = null;
    /*
     * requireNonNull is safe as long as we are careful to call delete() only on entries that still
     * exist in the map. (There may be edge cases when the map is modified after an entry is
     * returned to the user, but in general, all bets are off then.)
     */
    for (BiEntry<K, V> bucketEntry = hashTableKToV[keyBucket];
        true;
        bucketEntry = requireNonNull(bucketEntry).nextInKToVBucket) {
      if (bucketEntry == entry) {
        if (prevBucketEntry == null) {
          hashTableKToV[keyBucket] = entry.nextInKToVBucket;
        } else {
          prevBucketEntry.nextInKToVBucket = entry.nextInKToVBucket;
        }
        break;
      }
      prevBucketEntry = bucketEntry;
    }

    int valueBucket = entry.valueHash & mask;
    prevBucketEntry = null;
    // requireNonNull is safe: See the comment above the previous loop.
    for (BiEntry<K, V> bucketEntry = hashTableVToK[valueBucket];
        true;
        bucketEntry = requireNonNull(bucketEntry).nextInVToKBucket) {
      if (bucketEntry == entry) {
        if (prevBucketEntry == null) {
          hashTableVToK[valueBucket] = entry.nextInVToKBucket;
        } else {
          prevBucketEntry.nextInVToKBucket = entry.nextInVToKBucket;
        }
        break;
      }
      prevBucketEntry = bucketEntry;
    }

    if (entry.prevInKeyInsertionOrder == null) {
      firstInKeyInsertionOrder = entry.nextInKeyInsertionOrder;
    } else {
      entry.prevInKeyInsertionOrder.nextInKeyInsertionOrder = entry.nextInKeyInsertionOrder;
    }

    if (entry.nextInKeyInsertionOrder == null) {
      lastInKeyInsertionOrder = entry.prevInKeyInsertionOrder;
    } else {
      entry.nextInKeyInsertionOrder.prevInKeyInsertionOrder = entry.prevInKeyInsertionOrder;
    }

    size--;
    modCount++;
  }

  private void insert(BiEntry<K, V> entry, @Nullable BiEntry<K, V> oldEntryForKey) {
    int keyBucket = entry.keyHash & mask;
    entry.nextInKToVBucket = hashTableKToV[keyBucket];
    hashTableKToV[keyBucket] = entry;

    int valueBucket = entry.valueHash & mask;
    entry.nextInVToKBucket = hashTableVToK[valueBucket];
    hashTableVToK[valueBucket] = entry;

    if (oldEntryForKey == null) {
      entry.prevInKeyInsertionOrder = lastInKeyInsertionOrder;
      entry.nextInKeyInsertionOrder = null;
      if (lastInKeyInsertionOrder == null) {
        firstInKeyInsertionOrder = entry;
      } else {
        lastInKeyInsertionOrder.nextInKeyInsertionOrder = entry;
      }
      lastInKeyInsertionOrder = entry;
    } else {
      entry.prevInKeyInsertionOrder = oldEntryForKey.prevInKeyInsertionOrder;
      if (entry.prevInKeyInsertionOrder == null) {
        firstInKeyInsertionOrder = entry;
      } else {
        entry.prevInKeyInsertionOrder.nextInKeyInsertionOrder = entry;
      }
      entry.nextInKeyInsertionOrder = oldEntryForKey.nextInKeyInsertionOrder;
      if (entry.nextInKeyInsertionOrder == null) {
        lastInKeyInsertionOrder = entry;
      } else {
        entry.nextInKeyInsertionOrder.prevInKeyInsertionOrder = entry;
      }
    }

    size++;
    modCount++;
  }

  private @Nullable BiEntry<K, V> seekByKey(@Nullable Object key, int keyHash) {
    for (BiEntry<K, V> entry = hashTableKToV[keyHash & mask];
        entry != null;
        entry = entry.nextInKToVBucket) {
      if (keyHash == entry.keyHash && Objects.equal(key, entry.key)) {
        return entry;
      }
    }
    return null;
  }

  private @Nullable BiEntry<K, V> seekByValue(@Nullable Object value, int valueHash) {
    for (BiEntry<K, V> entry = hashTableVToK[valueHash & mask];
        entry != null;
        entry = entry.nextInVToKBucket) {
      if (valueHash == entry.valueHash && Objects.equal(value, entry.value)) {
        return entry;
      }
    }
    return null;
  }

  @Override
  public boolean containsKey(@Nullable Object key) {
    return seekByKey(key, smearedHash(key)) != null;
  }

  /**
   * Returns {@code true} if this BiMap contains an entry whose value is equal to {@code value} (or,
   * equivalently, if this inverse view contains a key that is equal to {@code value}).
   *
   * <p>Due to the property that values in a BiMap are unique, this will tend to execute in
   * faster-than-linear time.
   *
   * @param value the object to search for in the values of this BiMap
   * @return true if a mapping exists from a key to the specified value
   */
  @Override
  public boolean containsValue(@Nullable Object value) {
    return seekByValue(value, smearedHash(value)) != null;
  }

  @Override
  public @Nullable V get(@Nullable Object key) {
    return Maps.valueOrNull(seekByKey(key, smearedHash(key)));
  }

  @CanIgnoreReturnValue
  @Override
  public @Nullable V put(K key, V value) {
    return put(key, value, false);
  }

  private @Nullable V put(K key, V value, boolean force) {
    int keyHash = smearedHash(key);
    int valueHash = smearedHash(value);

    BiEntry<K, V> oldEntryForKey = seekByKey(key, keyHash);
    if (oldEntryForKey != null
        && valueHash == oldEntryForKey.valueHash
        && Objects.equal(value, oldEntryForKey.value)) {
      return value;
    }

    BiEntry<K, V> oldEntryForValue = seekByValue(value, valueHash);
    if (oldEntryForValue != null) {
      if (force) {
        delete(oldEntryForValue);
      } else {
        throw new IllegalArgumentException("value already present: " + value);
      }
    }

    BiEntry<K, V> newEntry = new BiEntry<>(key, keyHash, value, valueHash);
    if (oldEntryForKey != null) {
      delete(oldEntryForKey);
      insert(newEntry, oldEntryForKey);
      oldEntryForKey.prevInKeyInsertionOrder = null;
      oldEntryForKey.nextInKeyInsertionOrder = null;
      return oldEntryForKey.value;
    } else {
      insert(newEntry, null);
      rehashIfNecessary();
      return null;
    }
  }

  @CanIgnoreReturnValue
  @Override
  @Nullable
  public V forcePut(K key, V value) {
    return put(key, value, true);
  }

  private @Nullable K putInverse(V value, K key, boolean force) {
    int valueHash = smearedHash(value);
    int keyHash = smearedHash(key);

    BiEntry<K, V> oldEntryForValue = seekByValue(value, valueHash);
    BiEntry<K, V> oldEntryForKey = seekByKey(key, keyHash);
    if (oldEntryForValue != null
        && keyHash == oldEntryForValue.keyHash
        && Objects.equal(key, oldEntryForValue.key)) {
      return key;
    } else if (oldEntryForKey != null && !force) {
      throw new IllegalArgumentException("key already present: " + key);
    }

    /*
     * The ordering here is important: if we deleted the key entry and then the value entry,
     * the key entry's prev or next pointer might point to the dead value entry, and when we
     * put the new entry in the key entry's position in iteration order, it might invalidate
     * the linked list.
     */

    if (oldEntryForValue != null) {
      delete(oldEntryForValue);
    }

    if (oldEntryForKey != null) {
      delete(oldEntryForKey);
    }

    BiEntry<K, V> newEntry = new BiEntry<>(key, keyHash, value, valueHash);
    insert(newEntry, oldEntryForKey);

    if (oldEntryForKey != null) {
      oldEntryForKey.prevInKeyInsertionOrder = null;
      oldEntryForKey.nextInKeyInsertionOrder = null;
    }
    if (oldEntryForValue != null) {
      oldEntryForValue.prevInKeyInsertionOrder = null;
      oldEntryForValue.nextInKeyInsertionOrder = null;
    }
    rehashIfNecessary();
    return Maps.keyOrNull(oldEntryForValue);
  }

  private void rehashIfNecessary() {
    @Nullable BiEntry<K, V>[] oldKToV = hashTableKToV;
    if (Hashing.needsResizing(size, oldKToV.length, LOAD_FACTOR)) {
      int newTableSize = oldKToV.length * 2;

      this.hashTableKToV = createTable(newTableSize);
      this.hashTableVToK = createTable(newTableSize);
      this.mask = newTableSize - 1;
      this.size = 0;

      for (BiEntry<K, V> entry = firstInKeyInsertionOrder;
          entry != null;
          entry = entry.nextInKeyInsertionOrder) {
        insert(entry, entry);
      }
      this.modCount++;
    }
  }

  @SuppressWarnings("unchecked")
  private @Nullable BiEntry<K, V>[] createTable(int length) {
    return new BiEntry[length];
  }

  @CanIgnoreReturnValue
  @Override
  @Nullable
  public V remove(@Nullable Object key) {
    BiEntry<K, V> entry = seekByKey(key, smearedHash(key));
    if (entry == null) {
      return null;
    } else {
      delete(entry);
      entry.prevInKeyInsertionOrder = null;
      entry.nextInKeyInsertionOrder = null;
      return entry.value;
    }
  }

  @Override
  public void clear() {
    size = 0;
    Arrays.fill(hashTableKToV, null);
    Arrays.fill(hashTableVToK, null);
    firstInKeyInsertionOrder = null;
    lastInKeyInsertionOrder = null;
    modCount++;
  }

  @Override
  public int size() {
    return size;
  }

  abstract class Itr<T extends @Nullable Object> implements Iterator<T> {
    @Nullable BiEntry<K, V> next = firstInKeyInsertionOrder;
    @Nullable BiEntry<K, V> toRemove = null;
    int expectedModCount = modCount;
    int remaining = size();

    @Override
    public boolean hasNext() {
      if (modCount != expectedModCount) {
        throw new ConcurrentModificationException();
      }
      return next != null && remaining > 0;
    }

    @Override
    public T next() {
      if (!hasNext()) {
        throw new NoSuchElementException();
      }

      // requireNonNull is safe because of the hasNext check.
      BiEntry<K, V> entry = requireNonNull(next);
      next = entry.nextInKeyInsertionOrder;
      toRemove = entry;
      remaining--;
      return output(entry);
    }

    @Override
    public void remove() {
      if (modCount != expectedModCount) {
        throw new ConcurrentModificationException();
      }
      if (toRemove == null) {
        throw noCallsToNextSinceLastRemove();
      }
      delete(toRemove);
      expectedModCount = modCount;
      toRemove = null;
    }

    abstract T output(BiEntry<K, V> entry);
  }

  @Override
  public Set<K> keySet() {
    return new KeySet();
  }

  @WeakOuter
  private final class KeySet extends Maps.KeySet<K, V> {
    KeySet() {
      super(HashBiMap.this);
    }

    @Override
    public Iterator<K> iterator() {
      return new Itr<K>() {
        @Override
        K output(BiEntry<K, V> entry) {
          return entry.key;
        }
      };
    }

    @Override
    public boolean remove(@Nullable Object o) {
      BiEntry<K, V> entry = seekByKey(o, smearedHash(o));
      if (entry == null) {
        return false;
      } else {
        delete(entry);
        entry.prevInKeyInsertionOrder = null;
        entry.nextInKeyInsertionOrder = null;
        return true;
      }
    }
  }

  @Override
  public Set<V> values() {
    return inverse().keySet();
  }

  @Override
  Iterator<Entry<K, V>> entryIterator() {
    return new Itr<Entry<K, V>>() {
      @Override
      Entry<K, V> output(BiEntry<K, V> entry) {
        return new MapEntry(entry);
      }

      class MapEntry extends AbstractMapEntry<K, V> {
        BiEntry<K, V> delegate;

        MapEntry(BiEntry<K, V> entry) {
          this.delegate = entry;
        }

        @Override
        public K getKey() {
          return delegate.key;
        }

        @Override
        public V getValue() {
          return delegate.value;
        }

        @Override
        public V setValue(V value) {
          V oldValue = delegate.value;
          int valueHash = smearedHash(value);
          if (valueHash == delegate.valueHash && Objects.equal(value, oldValue)) {
            return value;
          }
          checkArgument(seekByValue(value, valueHash) == null, "value already present: %s", value);
          delete(delegate);
          BiEntry<K, V> newEntry = new BiEntry<>(delegate.key, delegate.keyHash, value, valueHash);
          insert(newEntry, delegate);
          delegate.prevInKeyInsertionOrder = null;
          delegate.nextInKeyInsertionOrder = null;
          expectedModCount = modCount;
          if (toRemove == delegate) {
            toRemove = newEntry;
          }
          delegate = newEntry;
          return oldValue;
        }
      }
    };
  }

  @Override
  public void forEach(BiConsumer<? super K, ? super V> action) {
    checkNotNull(action);
    for (BiEntry<K, V> entry = firstInKeyInsertionOrder;
        entry != null;
        entry = entry.nextInKeyInsertionOrder) {
      action.accept(entry.key, entry.value);
    }
  }

  @Override
  public void replaceAll(BiFunction<? super K, ? super V, ? extends V> function) {
    checkNotNull(function);
    BiEntry<K, V> oldFirst = firstInKeyInsertionOrder;
    clear();
    for (BiEntry<K, V> entry = oldFirst; entry != null; entry = entry.nextInKeyInsertionOrder) {
      put(entry.key, function.apply(entry.key, entry.value));
    }
  }

<<<<<<< HEAD
  @Nullable @RetainedWith private transient BiMap<V, K> inverse;
=======
  @LazyInit @RetainedWith private transient BiMap<V, K> inverse;
>>>>>>> e71bcee7

  @Override
  public BiMap<V, K> inverse() {
    BiMap<V, K> result = inverse;
    return (result == null) ? inverse = new Inverse() : result;
  }

  private final class Inverse extends IteratorBasedAbstractMap<V, K>
      implements BiMap<V, K>, Serializable {
    BiMap<K, V> forward() {
      return HashBiMap.this;
    }

    @Override
    public int size() {
      return size;
    }

    @Override
    public void clear() {
      forward().clear();
    }

    @Override
    public boolean containsKey(@Nullable Object value) {
      return forward().containsValue(value);
    }

    @Override
    public @Nullable K get(@Nullable Object value) {
      return Maps.keyOrNull(seekByValue(value, smearedHash(value)));
    }

    @CanIgnoreReturnValue
    @Override
    @Nullable
    public K put(V value, K key) {
      return putInverse(value, key, false);
    }

    @Override
    @Nullable
    public K forcePut(V value, K key) {
      return putInverse(value, key, true);
    }

    @Override
    @Nullable
    public K remove(@Nullable Object value) {
      BiEntry<K, V> entry = seekByValue(value, smearedHash(value));
      if (entry == null) {
        return null;
      } else {
        delete(entry);
        entry.prevInKeyInsertionOrder = null;
        entry.nextInKeyInsertionOrder = null;
        return entry.key;
      }
    }

    @Override
    public BiMap<K, V> inverse() {
      return forward();
    }

    @Override
    public Set<V> keySet() {
      return new InverseKeySet();
    }

    @WeakOuter
    private final class InverseKeySet extends Maps.KeySet<V, K> {
      InverseKeySet() {
        super(Inverse.this);
      }

      @Override
      public boolean remove(@Nullable Object o) {
        BiEntry<K, V> entry = seekByValue(o, smearedHash(o));
        if (entry == null) {
          return false;
        } else {
          delete(entry);
          return true;
        }
      }

      @Override
      public Iterator<V> iterator() {
        return new Itr<V>() {
          @Override
          V output(BiEntry<K, V> entry) {
            return entry.value;
          }
        };
      }
    }

    @Override
    public Set<K> values() {
      return forward().keySet();
    }

    @Override
    Iterator<Entry<V, K>> entryIterator() {
      return new Itr<Entry<V, K>>() {
        @Override
        Entry<V, K> output(BiEntry<K, V> entry) {
          return new InverseEntry(entry);
        }

        class InverseEntry extends AbstractMapEntry<V, K> {
          BiEntry<K, V> delegate;

          InverseEntry(BiEntry<K, V> entry) {
            this.delegate = entry;
          }

          @Override
          public V getKey() {
            return delegate.value;
          }

          @Override
          public K getValue() {
            return delegate.key;
          }

          @Override
          public K setValue(K key) {
            K oldKey = delegate.key;
            int keyHash = smearedHash(key);
            if (keyHash == delegate.keyHash && Objects.equal(key, oldKey)) {
              return key;
            }
            checkArgument(seekByKey(key, keyHash) == null, "value already present: %s", key);
            delete(delegate);
            BiEntry<K, V> newEntry =
                new BiEntry<>(key, keyHash, delegate.value, delegate.valueHash);
            delegate = newEntry;
            insert(newEntry, null);
            expectedModCount = modCount;
            return oldKey;
          }
        }
      };
    }

    @Override
    public void forEach(BiConsumer<? super V, ? super K> action) {
      checkNotNull(action);
      HashBiMap.this.forEach((k, v) -> action.accept(v, k));
    }

    @Override
    public void replaceAll(BiFunction<? super V, ? super K, ? extends K> function) {
      checkNotNull(function);
      BiEntry<K, V> oldFirst = firstInKeyInsertionOrder;
      clear();
      for (BiEntry<K, V> entry = oldFirst; entry != null; entry = entry.nextInKeyInsertionOrder) {
        put(entry.value, function.apply(entry.value, entry.key));
      }
    }

    Object writeReplace() {
      return new InverseSerializedForm<>(HashBiMap.this);
    }
  }

  private static final class InverseSerializedForm<
          K extends @Nullable Object, V extends @Nullable Object>
      implements Serializable {
    private final HashBiMap<K, V> bimap;

    InverseSerializedForm(HashBiMap<K, V> bimap) {
      this.bimap = bimap;
    }

    Object readResolve() {
      return bimap.inverse();
    }
  }

  /**
   * @serialData the number of entries, first key, first value, second key, second value, and so on.
   */
  @GwtIncompatible // java.io.ObjectOutputStream
  private void writeObject(ObjectOutputStream stream) throws IOException {
    stream.defaultWriteObject();
    Serialization.writeMap(this, stream);
  }

  @GwtIncompatible // java.io.ObjectInputStream
  private void readObject(ObjectInputStream stream) throws IOException, ClassNotFoundException {
    stream.defaultReadObject();
    int size = Serialization.readCount(stream);
    init(16); // resist hostile attempts to allocate gratuitous heap
    Serialization.populateMap(this, stream, size);
  }

  @GwtIncompatible // Not needed in emulated source
  private static final long serialVersionUID = 0;
}<|MERGE_RESOLUTION|>--- conflicted
+++ resolved
@@ -41,10 +41,7 @@
 import java.util.Set;
 import java.util.function.BiConsumer;
 import java.util.function.BiFunction;
-<<<<<<< HEAD
 import org.checkerframework.checker.nullness.qual.Nullable;
-=======
->>>>>>> e71bcee7
 
 /**
  * A {@link BiMap} backed by two hash tables. This implementation allows null keys and values. A
@@ -321,8 +318,7 @@
 
   @CanIgnoreReturnValue
   @Override
-  @Nullable
-  public V forcePut(K key, V value) {
+  public @Nullable V forcePut(K key, V value) {
     return put(key, value, true);
   }
 
@@ -396,8 +392,7 @@
 
   @CanIgnoreReturnValue
   @Override
-  @Nullable
-  public V remove(@Nullable Object key) {
+  public @Nullable V remove(@Nullable Object key) {
     BiEntry<K, V> entry = seekByKey(key, smearedHash(key));
     if (entry == null) {
       return null;
@@ -577,11 +572,7 @@
     }
   }
 
-<<<<<<< HEAD
-  @Nullable @RetainedWith private transient BiMap<V, K> inverse;
-=======
-  @LazyInit @RetainedWith private transient BiMap<V, K> inverse;
->>>>>>> e71bcee7
+  @LazyInit @RetainedWith private transient @Nullable BiMap<V, K> inverse;
 
   @Override
   public BiMap<V, K> inverse() {
@@ -617,20 +608,17 @@
 
     @CanIgnoreReturnValue
     @Override
-    @Nullable
-    public K put(V value, K key) {
+    public @Nullable K put(V value, K key) {
       return putInverse(value, key, false);
     }
 
     @Override
-    @Nullable
-    public K forcePut(V value, K key) {
+    public @Nullable K forcePut(V value, K key) {
       return putInverse(value, key, true);
     }
 
     @Override
-    @Nullable
-    public K remove(@Nullable Object value) {
+    public @Nullable K remove(@Nullable Object value) {
       BiEntry<K, V> entry = seekByValue(value, smearedHash(value));
       if (entry == null) {
         return null;
