/*
 * Copyright (C) 2016 The Guava Authors
 *
 * Licensed under the Apache License, Version 2.0 (the "License");
 * you may not use this file except in compliance with the License.
 * You may obtain a copy of the License at
 *
 * http://www.apache.org/licenses/LICENSE-2.0
 *
 * Unless required by applicable law or agreed to in writing, software
 * distributed under the License is distributed on an "AS IS" BASIS,
 * WITHOUT WARRANTIES OR CONDITIONS OF ANY KIND, either express or implied.
 * See the License for the specific language governing permissions and
 * limitations under the License.
 */

package com.google.common.graph;

import static com.google.common.base.Preconditions.checkNotNull;

import com.google.common.collect.UnmodifiableIterator;
import com.google.errorprone.annotations.CanIgnoreReturnValue;
import java.util.AbstractSet;
import java.util.Iterator;
import java.util.Map;
import java.util.Map.Entry;
import java.util.Set;
import org.checkerframework.checker.nullness.qual.NonNull;
import org.checkerframework.checker.nullness.qual.Nullable;

/**
 * A map-like data structure that wraps a backing map and caches values while iterating through
 * {@link #unmodifiableKeySet()}. By design, the cache is cleared when this structure is mutated. If
 * this structure is never mutated, it provides a thread-safe view of the backing map.
 *
 * <p>The {@link MapIteratorCache} assumes ownership of the backing map, and cannot guarantee
 * correctness in the face of external mutations to the backing map. As such, it is <b>strongly</b>
 * recommended that the caller does not persist a reference to the backing map (unless the backing
 * map is immutable).
 *
 * <p>This class is tailored toward use cases in common.graph. It is *NOT* a general purpose map.
 *
 * @author James Sexton
 */
class MapIteratorCache<K extends @NonNull Object, V extends @NonNull Object> {
  private final Map<K, V> backingMap;

<<<<<<< HEAD
  // Per JDK: "the behavior of a map entry is undefined if the backing map has been modified after
  // the entry was returned by the iterator, except through the setValue operation on the map entry"
  // As such, this field must be cleared before every map mutation.
  private transient @Nullable Entry<K, V> entrySetCache;
=======
  /*
   * Per JDK: "the behavior of a map entry is undefined if the backing map has been modified after
   * the entry was returned by the iterator, except through the setValue operation on the map entry"
   * As such, this field must be cleared before every map mutation.
   *
   * Note about volatile: volatile doesn't make it safe to read from a mutable graph in one thread
   * while writing to it in another. All it does is help with _reading_ from multiple threads
   * concurrently. For more information, see AbstractNetworkTest.concurrentIteration.
   */
  private transient volatile Entry<K, V> cacheEntry;
>>>>>>> e71bcee7

  MapIteratorCache(Map<K, V> backingMap) {
    this.backingMap = checkNotNull(backingMap);
  }

  @CanIgnoreReturnValue
<<<<<<< HEAD
  public @Nullable V put(K key, V value) {
=======
  public final V put(K key, V value) {
>>>>>>> e71bcee7
    clearCache();
    return backingMap.put(key, value);
  }

  @CanIgnoreReturnValue
<<<<<<< HEAD
  public @Nullable V remove(@Nullable Object key) {
=======
  public final V remove(Object key) {
>>>>>>> e71bcee7
    clearCache();
    return backingMap.remove(key);
  }

  public final void clear() {
    clearCache();
    backingMap.clear();
  }

  public @Nullable V get(@Nullable Object key) {
    V value = getIfCached(key);
    return (value != null) ? value : getWithoutCaching(key);
  }

  public final @Nullable V getWithoutCaching(@Nullable Object key) {
    return backingMap.get(key);
  }

  public final boolean containsKey(@Nullable Object key) {
    return getIfCached(key) != null || backingMap.containsKey(key);
  }

  public final Set<K> unmodifiableKeySet() {
    return new AbstractSet<K>() {
      @Override
      public UnmodifiableIterator<K> iterator() {
        final Iterator<Entry<K, V>> entryIterator = backingMap.entrySet().iterator();

        return new UnmodifiableIterator<K>() {
          @Override
          public boolean hasNext() {
            return entryIterator.hasNext();
          }

          @Override
          public K next() {
            Entry<K, V> entry = entryIterator.next(); // store local reference for thread-safety
            cacheEntry = entry;
            return entry.getKey();
          }
        };
      }

      @Override
      public int size() {
        return backingMap.size();
      }

      @Override
      public boolean contains(@Nullable Object key) {
        return containsKey(key);
      }
    };
  }

  // Internal methods ('protected' is still package-visible, but treat as only subclass-visible)

<<<<<<< HEAD
  protected @Nullable V getIfCached(@Nullable Object key) {
    Entry<K, V> entry = entrySetCache; // store local reference for thread-safety
=======
  protected V getIfCached(Object key) {
    Entry<K, V> entry = cacheEntry; // store local reference for thread-safety
>>>>>>> e71bcee7

    // Check cache. We use == on purpose because it's cheaper and a cache miss is ok.
    if (entry != null && entry.getKey() == key) {
      return entry.getValue();
    }
    return null;
  }

  protected void clearCache() {
    cacheEntry = null;
  }
}<|MERGE_RESOLUTION|>--- conflicted
+++ resolved
@@ -45,12 +45,6 @@
 class MapIteratorCache<K extends @NonNull Object, V extends @NonNull Object> {
   private final Map<K, V> backingMap;
 
-<<<<<<< HEAD
-  // Per JDK: "the behavior of a map entry is undefined if the backing map has been modified after
-  // the entry was returned by the iterator, except through the setValue operation on the map entry"
-  // As such, this field must be cleared before every map mutation.
-  private transient @Nullable Entry<K, V> entrySetCache;
-=======
   /*
    * Per JDK: "the behavior of a map entry is undefined if the backing map has been modified after
    * the entry was returned by the iterator, except through the setValue operation on the map entry"
@@ -60,29 +54,20 @@
    * while writing to it in another. All it does is help with _reading_ from multiple threads
    * concurrently. For more information, see AbstractNetworkTest.concurrentIteration.
    */
-  private transient volatile Entry<K, V> cacheEntry;
->>>>>>> e71bcee7
+  private transient volatile @Nullable Entry<K, V> cacheEntry;
 
   MapIteratorCache(Map<K, V> backingMap) {
     this.backingMap = checkNotNull(backingMap);
   }
 
   @CanIgnoreReturnValue
-<<<<<<< HEAD
-  public @Nullable V put(K key, V value) {
-=======
-  public final V put(K key, V value) {
->>>>>>> e71bcee7
+  public final @Nullable V put(K key, V value) {
     clearCache();
     return backingMap.put(key, value);
   }
 
   @CanIgnoreReturnValue
-<<<<<<< HEAD
-  public @Nullable V remove(@Nullable Object key) {
-=======
-  public final V remove(Object key) {
->>>>>>> e71bcee7
+  public final @Nullable V remove(@Nullable Object key) {
     clearCache();
     return backingMap.remove(key);
   }
@@ -140,13 +125,8 @@
 
   // Internal methods ('protected' is still package-visible, but treat as only subclass-visible)
 
-<<<<<<< HEAD
   protected @Nullable V getIfCached(@Nullable Object key) {
-    Entry<K, V> entry = entrySetCache; // store local reference for thread-safety
-=======
-  protected V getIfCached(Object key) {
     Entry<K, V> entry = cacheEntry; // store local reference for thread-safety
->>>>>>> e71bcee7
 
     // Check cache. We use == on purpose because it's cheaper and a cache miss is ok.
     if (entry != null && entry.getKey() == key) {
